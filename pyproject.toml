[build-system]
requires = [
  "setuptools >= 42",
  "wheel",
  "build",
  "setuptools_scm[toml]>=3.4"
]
build-backend = "setuptools.build_meta"

# https://peps.python.org/pep-0621/
[project]
name = "qtextra"
description = "Extra widgets for Qt"
readme = "README.md"
requires-python = ">=3.8"
license = { text = "BSD 3-Clause License" }
authors = [
    { email = "lukas.migas@yahoo.com", name = "Lukasz G. Migas" },
]
classifiers = [
    "Development Status :: 3 - Alpha",
    "License :: OSI Approved :: BSD License",
    "Natural Language :: English",
    "Programming Language :: Python :: 3",
    "Programming Language :: Python :: 3.8",
    "Programming Language :: Python :: 3.9",
    "Programming Language :: Python :: 3.10",
    "Typing :: Typed",
]
dynamic = ["version"]
dependencies = [
<<<<<<< HEAD
    "qtpy",
    "superqt",
    "koyo",
    "numpy"
=======
    "appdirs",
    "qtpy",
    "qtawesome",
    "psygnal",
    "koyo",
    "vispy",
    "napari",
    "napari_plot",
>>>>>>> b0baacb6
]

# extras
# https://peps.python.org/pep-0621/#dependencies-optional-dependencies
[project.optional-dependencies]
test = ["pytest>=6.0", "pytest-cov", "pytest-qt"]
pyside2 = ["pyside2"]
pyside6 = ["pyside6"]
pyqt5 = ["pyqt5"]
pyqt6 = ["pyqt6"]
dev = [
    "black",
    "ipython",
    "mypy",
    "pdbpp",
    "pre-commit",
    "rich",
    "ruff",
    "qtextra[test]",
]

[project.urls]
homepage = "https://github.com/illumion-io/qtextra"
repository = "https://github.com/illumion-io/qtextra"

# same as console_scripts entry point
# [project.scripts]
# spam-cli = "spam:main_cli"

# Entry points
# https://peps.python.org/pep-0621/#entry-points
# [project.entry-points."spam.magical"]
# tomatoes = "spam:main_tomatoes"

[tool.setuptools_scm]
write_to = "src/qtextra/_version.py"

# https://github.com/psf/black
[tool.black]
line-length = 120
target-version = ['py37', 'py38', 'py39']
include = '\.pyi?$'


# https://github.com/charliermarsh/ruff
[tool.ruff]
line-length = 120
target-version = "py38"
# https://beta.ruff.rs/docs/rules/
extend-select = [
    "E",    # style errors
    "W",    # style warnings
    "F",    # flakes
    "D",    # pydocstyle
    "I",    # isort
    "U",    # pyupgrade
    # "S",    # bandit
    "C",    # flake8-comprehensions
    "B",    # flake8-bugbear
    "A001", # flake8-builtins
    "RUF",  # ruff-specific rules
]
# I do this to get numpy-style docstrings AND retain
# D417 (Missing argument descriptions in the docstring)
# otherwise, see:
# https://beta.ruff.rs/docs/faq/#does-ruff-support-numpy-or-google-style-docstrings
# https://github.com/charliermarsh/ruff/issues/2606
extend-ignore = [
    "D100", # Missing docstring in public module
    "D105", # Missing docstring in magic method
    "D107", # Missing docstring in __init__
    "D203", # 1 blank line required before class docstring
    "D212", # Multi-line docstring summary should start at the first line
    "D213", # Multi-line docstring summary should start at the second line
    "D401", # First line should be in imperative mood
    "D404", # First word of the docstring should not be This
    "D413", # Missing blank line after last section
    "D416", # Section name should end with a colon
    "E501",
    "UP006",
    "UP007",
    "TCH001",
    "TCH002",
    "TCH003",
    "S101",  # Use of assert detected. The enclosed code will be removed when compiling to optimised byte code.
    "B019",
    "S311",
    "C901", # too complex
    "S603",
    # temporary
    "D205", # 1 blank line required between summary line and description
    "S606",
    "S607",
]

[tool.ruff.per-file-ignores]
"tests/*.py" = ["D", "S"]
"setup.py" = ["D"]

# https://docs.pytest.org/en/6.2.x/customize.html
[tool.pytest.ini_options]
minversion = "6.0"
testpaths = ["tests"]
filterwarnings = ["error"]

# https://mypy.readthedocs.io/en/stable/config_file.html
[tool.mypy]
files = "src/**/"
strict = true
disallow_any_generics = false
disallow_subclassing_any = false
show_error_codes = true
pretty = true

# # module specific overrides
# [[tool.mypy.overrides]]
# module = ["numpy.*",]
# ignore_errors = true


# https://coverage.readthedocs.io/en/6.4/config.html
[tool.coverage.report]
exclude_lines = [
    "pragma: no cover",
    "if TYPE_CHECKING:",
    "@overload",
    "except ImportError",
    "\\.\\.\\.",
    "raise NotImplementedError()",
]

[tool.coverage.run]
source = ["src"]

# https://github.com/mgedmin/check-manifest#configuration
[tool.check-manifest]
ignore = [
    ".github_changelog_generator",
    ".pre-commit-config.yaml",
    ".ruff_cache/**/*",
    "setup.py",
    "tests/**/*",
    ".idea/**/*",
    "_version.py"
]

# https://python-semantic-release.readthedocs.io/en/latest/configuration.html
[tool.semantic_release]
version_source = "tag_only"
branch = "main"
changelog_sections = "feature,fix,breaking,documentation,performance,chore,:boom:,:sparkles:,:children_crossing:,:lipstick:,:iphone:,:egg:,:chart_with_upwards_trend:,:ambulance:,:lock:,:bug:,:zap:,:goal_net:,:alien:,:wheelchair:,:speech_balloon:,:mag:,:apple:,:penguin:,:checkered_flag:,:robot:,:green_apple:,Other"
# commit_parser=semantic_release.history.angular_parser
build_command = "pip install build && python -m build"

# # for things that require compilation
# # https://cibuildwheel.readthedocs.io/en/stable/options/
# [tool.cibuildwheel]
# # Skip 32-bit builds & PyPy wheels on all platforms
# skip = ["*-manylinux_i686", "*-musllinux_i686", "*-win32", "pp*"]
# test-extras = ["test"]
# test-command = "pytest {project}/tests -v"
# test-skip = "*-musllinux*"

# [tool.cibuildwheel.environment]
# HATCH_BUILD_HOOKS_ENABLE = "1"<|MERGE_RESOLUTION|>--- conflicted
+++ resolved
@@ -29,21 +29,16 @@
 ]
 dynamic = ["version"]
 dependencies = [
-<<<<<<< HEAD
     "qtpy",
     "superqt",
     "koyo",
     "numpy"
-=======
     "appdirs",
-    "qtpy",
     "qtawesome",
     "psygnal",
-    "koyo",
     "vispy",
     "napari",
     "napari_plot",
->>>>>>> b0baacb6
 ]
 
 # extras
