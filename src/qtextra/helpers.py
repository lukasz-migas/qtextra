--- conflicted
+++ resolved
@@ -46,17 +46,10 @@
 ) -> Qw.QFormLayout:
     """Make form layout."""
     layout = Qw.QFormLayout(widget)
-<<<<<<< HEAD
     layout.setFieldGrowthPolicy(Qw.QFormLayout.ExpandingFieldsGrow)
     layout.setLabelAlignment(Qt.AlignmentFlag.AlignRight)
     layout.setFormAlignment(Qt.AlignmentFlag.AlignLeft | Qt.AlignmentFlag.AlignTop)
     layout.setRowWrapPolicy(Qw.QFormLayout.DontWrapRows)
-=======
-    layout.setFieldGrowthPolicy(Qw.QFormLayout.ExpandingFieldsGrow)  # type: ignore[attr-defined]
-    layout.setLabelAlignment(Qt.AlignRight)  # type: ignore[attr-defined]
-    layout.setFormAlignment(Qt.AlignLeft | Qt.AlignTop)  # type: ignore[attr-defined]
-    layout.setRowWrapPolicy(Qw.QFormLayout.DontWrapRows)  # type: ignore[attr-defined]
->>>>>>> 10b3fe0e
     for widget_ in widgets:
         layout.addRow(*widget_)
     if stretch_after:
@@ -1081,11 +1074,7 @@
     if value is None:
         value = default
     tooltip = kwargs.get("description", tooltip)
-<<<<<<< HEAD
     orientation = Qt.Orientation.Horizontal if orientation.lower() else Qt.Orientation.Vertical
-=======
-    orientation = Qt.Horizontal if orientation.lower() else Qt.Vertical  # type: ignore[attr-defined]
->>>>>>> 10b3fe0e
     widget = Qw.QSlider(parent=parent)
     widget.setRange(minimum, maximum)
     widget.setOrientation(orientation)
@@ -1170,11 +1159,7 @@
     if value is None:
         value = default
     tooltip = kwargs.get("description", tooltip)
-<<<<<<< HEAD
     orientation = Qt.Orientation.Horizontal if orientation.lower() else Qt.Orientation.Vertical
-=======
-    orientation = Qt.Horizontal if orientation.lower() else Qt.Vertical  # type: ignore[attr-defined]
->>>>>>> 10b3fe0e
     widget = QLabeledSlider(parent=parent)
     widget.setRange(minimum, maximum)
     widget.setOrientation(orientation)
@@ -1211,13 +1196,9 @@
     widget.setMaximum(maximum)
     widget.setValue(value)
     widget.setSingleStep(step_size)
-<<<<<<< HEAD
     widget.setAlignment(Qt.AlignmentFlag.AlignCenter)
     if keyboard_tracking is not None:
         widget.setKeyboardTracking(keyboard_tracking)
-=======
-    widget.setAlignment(Qt.AlignCenter)  # type: ignore[attr-defined]
->>>>>>> 10b3fe0e
     if tooltip:
         widget.setToolTip(tooltip)
     if prefix:
@@ -1256,11 +1237,7 @@
     widget.setMaximum(maximum)
     widget.setValue(value)
     widget.setSingleStep(step_size)
-<<<<<<< HEAD
     widget.setAlignment(Qt.AlignmentFlag.AlignCenter)
-=======
-    widget.setAlignment(Qt.AlignCenter)  # type: ignore[attr-defined]
->>>>>>> 10b3fe0e
     if prefix:
         widget.setPrefix(prefix)
     if suffix:
@@ -1498,11 +1475,7 @@
     v_stretch: bool = False,
 ):
     """Set sizer policy."""
-<<<<<<< HEAD
     size_policy = Qw.QSizePolicy(Qw.QSizePolicy.Policy.Minimum, Qw.QSizePolicy.Policy.Preferred)
-=======
-    size_policy = Qw.QSizePolicy(Qw.QSizePolicy.Minimum, Qw.QSizePolicy.Preferred)  # type: ignore[attr-defined]
->>>>>>> 10b3fe0e
     size_policy.setHorizontalStretch(h_stretch)
     size_policy.setVerticalStretch(v_stretch)
     size_policy.setHeightForWidth(widget.sizePolicy().hasHeightForWidth())
@@ -1523,14 +1496,8 @@
     v_stretch: bool = False,
 ):
     """Set expanding policy."""
-<<<<<<< HEAD
+
     size_policy = Qw.QSizePolicy(not_expanding if not horz else expanding, not_expanding if not vert else expanding)
-=======
-    size_policy = Qw.QSizePolicy(
-        Qw.QSizePolicy.Preferred if not horz else Qw.QSizePolicy.MinimumExpanding,  # type: ignore[attr-defined]
-        Qw.QSizePolicy.Preferred if not vert else Qw.QSizePolicy.MinimumExpanding,  # type: ignore[attr-defined]
-    )
->>>>>>> 10b3fe0e
     widget.setSizePolicy(size_policy)
     size_policy.setHorizontalStretch(h_stretch)
     size_policy.setVerticalStretch(v_stretch)
@@ -1787,11 +1754,7 @@
     dlg = Qw.QColorDialog(color, parent=parent)
     # for i, _color in enumerate(settings.visuals.color_scheme):
     #     dlg.setCustomColor(i, QColor(_color))
-<<<<<<< HEAD
-    new_color: ty.Optional[ty.Union, str, np.ndarray] = None
-=======
-    new_color: ty.Optional[tuple[QColor, str, np.ndarray]] = None
->>>>>>> 10b3fe0e
+    new_color: ty.Optional[ty.Union[str, np.ndarray]] = None
     if dlg.exec_():
         new_color = dlg.currentColor()
         if as_hex:
@@ -1956,11 +1919,7 @@
     """Make widget that fills space."""
     spacer = Qw.QWidget()
     spacer.setObjectName("toolbarSpacer")
-<<<<<<< HEAD
     spacer.setSizePolicy(horz, vert)
-=======
-    spacer.setSizePolicy(Qw.QSizePolicy.Preferred, Qw.QSizePolicy.Expanding)  # type: ignore[attr-defined]
->>>>>>> 10b3fe0e
     return spacer
 
 
